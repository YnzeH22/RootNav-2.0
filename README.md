# RootNav 2.0
This is the RootNav 2.0 Code repository. This README and the repository code are being improved daily as we prepare for publication, please check back for new features and documentation soon!

### 15th June 2020 - Improvements coming to training code
<<<<<<< HEAD
* We are now working on some improvements to the training code, which had a few bits of python 2 and uneeded dependencies in etc. We'll also be doing a lot of code refactoring to make it easier to work with and edit for your needs. Once done we'll release this code, but in the meantime the most recent updates will be in the [training](https://github.com/robail-yasrab/RootNav-2.0/tree/training/training) branch.
=======
* We are now working on some improvements to the training code, which had a few bits of python 2 and uneeded dependencies in etc. We'll also be doing a lot of code refactoring to make it easier to work with and edit for your needs. Once done we'll release this code, but in the meantime the most recent updates will be in the [training](https://github.com/robail-yasrab/RootNav-2.0/tree/training) branch.
>>>>>>> a5de693d

Full updates may be found in the [change log](CHANGELOG.md).

### Upcoming Features
* Extended documentation to make clear how the tool is used

### Longer term features
* Additional trained models. If you have datasets you'd like to see work with the tool and aren't covered by our examples, please get in touch and we can collaborate!

## Installing RootNav 2.0 
You will first need to download the code, either as a zip above, or by cloning the git repository (recommended):
```
git clone https://github.com/robail-yasrab/RootNav-2.0.git
```
Next, install the required dependencies. If you're using pip, then the following will work in Linux:
```
cd RootNav-2.0
pip install -r requirements.txt
```
Library support in other Operating Systems is more complex, and we recommend using [Anaconda](https://www.anaconda.com/). You may find Anaconda is also simplest in Linux as well. First install anaconda, then create a new environment using the included yml dependencies file.
```
conda env create -f environment.yml
conda activate rootnav2
```
This will download and set up all the required libraries, providing you with a Python 3.6 installation. For those with access to Python 2.6 only, you will find a compatible version in the [py2 branch](https://github.com/robail-yasrab/RootNav-2.0/tree/py2) .

Note: If you have `Segmentation fault:11` errors on a Mac computer, this is likely caused by an issue with the opencv conda installation. We are working on removing the offending function, you will find a fix in the [dev branch](https://github.com/robail-yasrab/RootNav-2.0/tree/dev) 

## Using the tool
The majority of users will want to run RootNav 2.0 on new images, in which case all the code you need is in the `inference` folder.

### Inference
Running the tool using pre-trained models may be done within the inference folder. Our publication releases three trained models on three datasets:
* Wheat grown on blue paper
* Rapeseed grown on blue paper
* Arabidopsis grown on gel plates

The trained models are not included in the repository, instead they are downloaded automatically the first time they are required. You can list the currently available models with:
```
cd inference
python rootnav.py --list
```
Currently, the models available are `wheat_bluepaper`, `osr_bluepaper` and `arabidopsis_plate`. To run RootNav 2.0 on a directory of images, use the following command:
```
python rootnav.py --model wheat_bluepaper input_directory output_directory
```
RootNav will read any images within specified input directory, and output images and RSML to the output directory.

#### Analysing Root Systems
RootNav 2.0 [[1]](#1) doesn't measure root systems itself, it outputs architectures to RSML files, which may be analysed using a suitable tool. We have adapted the original viewer to perform this function, which you can find on github [[RootNav Viewer](https://github.com/robail-yasrab/RootNav-Viewer-2.0)]. The benefit of separating the extraction of root systems and measurement is that additional measurements may be taken at a later date without requiring re-analysis of the original images. This makes analysing and re-analysing many root systems very straightforward. The viewer can also be extended using plugin code to capture new measurements if desired, however most common phenotypes are already built into the tool.

### Training
Training code may be found in the training folder. Instructions on training models are given below. If you would like to collaborate on the development of new models for RootNav 2.0, please contact us.


### Dataset Directory Format
Please follow the below given directory formate for the training process. For dataset preparation (RSML to Annotations), please refer to our [RSML_to_Annotations](https://github.com/robail-yasrab/RSML-to-Image.git) script to generate Colored GT. To generate final GT, use Colorder GT and [Final GT](https://github.com/robail-yasrab/RGB_GT_Encoding) script. You can also calculate dataset classes weights using [weighted_loss](https://github.com/robail-yasrab/dataset_weights) script. 

```
- Roots
  -- train  (training dataset images)
  -- trainannot (RGB ground truth images)
  -- val (validation dataset images)
  -- valannot (RGB validation ground truth images)
  -- RSML (RSML annotation)
```  
  
### Usage
**Setup config file**
```yaml
# Model Configuration
model:
    arch: <name> [options: 'Hourglass, Nested_HG:<value>

# Data Configuration
data:
    dataset: <name> [options: 'wheat_roots', OSR_roots] 
    train_split: <split_to_train_on>
    val_split: <spit_to_validate_on>
    img_rows: 512
    img_cols: 1024
    path: <path/to/dataset>


# Training Configuration
training:
    n_workers: 64
    train_iters: 35000
    batch_size: 16
    val_interval: 500
    print_interval: 25
    loss:
        name: <loss_type> [options: 'cross_entropy, bootstrapped_cross_entropy, multi_scale_crossentropy']
        <loss_keyarg1>:<value>

    # Optmizer Configuration
    optimizer:
        name: <optimizer_name> [options: 'sgd, adam, adamax, asgd, adadelta, adagrad, rmsprop']
        lr: 1.0e-3
        weight_decay: 0.00005
        momentum: 0
        
    # Augmentations Configuration
    augmentations:
        rotate: d                                    #[rotate -d to d degrees]
        hflip: p                                     #[flip horizontally with chance p]


    # LR Schedule Configuration
    lr_schedule:
        name: <schedule_type> [options: 'constant_lr, poly_lr, multi_step, cosine_annealing, exp_lr']
        <scheduler_keyarg1>:<value>

    # Transfer Leaning ... path to pre-trained model  
    # Resume from checkpoint  
    resume: <path_to_checkpoint>
```
**Model Training:**

```
python train.py [-h] [--config [CONFIG]] 

--config                Configuration file to use

# example: python train.py --config ./configs/rootnav2_Nested_HG.yml 
```

## Contact
Publication details will appear here in due course. For enquiries please contact [michael.pound@nottingham.ac.uk](mailto:michael.pound@nottingham.ac.uk).


## References
<a id="1">[1]</a> 
Yasrab, R., Atkinson, J. A., Wells, D. M., French, A. P., Pridmore, T. P., & Pound, M. P. (2019), 
RootNav 2.0: Deep learning for automatic navigation of complex plant root architectures, 
GigaScience, 8(11), giz123.
<|MERGE_RESOLUTION|>--- conflicted
+++ resolved
@@ -1,145 +1,141 @@
-# RootNav 2.0
-This is the RootNav 2.0 Code repository. This README and the repository code are being improved daily as we prepare for publication, please check back for new features and documentation soon!
-
-### 15th June 2020 - Improvements coming to training code
-<<<<<<< HEAD
-* We are now working on some improvements to the training code, which had a few bits of python 2 and uneeded dependencies in etc. We'll also be doing a lot of code refactoring to make it easier to work with and edit for your needs. Once done we'll release this code, but in the meantime the most recent updates will be in the [training](https://github.com/robail-yasrab/RootNav-2.0/tree/training/training) branch.
-=======
-* We are now working on some improvements to the training code, which had a few bits of python 2 and uneeded dependencies in etc. We'll also be doing a lot of code refactoring to make it easier to work with and edit for your needs. Once done we'll release this code, but in the meantime the most recent updates will be in the [training](https://github.com/robail-yasrab/RootNav-2.0/tree/training) branch.
->>>>>>> a5de693d
-
-Full updates may be found in the [change log](CHANGELOG.md).
-
-### Upcoming Features
-* Extended documentation to make clear how the tool is used
-
-### Longer term features
-* Additional trained models. If you have datasets you'd like to see work with the tool and aren't covered by our examples, please get in touch and we can collaborate!
-
-## Installing RootNav 2.0 
-You will first need to download the code, either as a zip above, or by cloning the git repository (recommended):
-```
-git clone https://github.com/robail-yasrab/RootNav-2.0.git
-```
-Next, install the required dependencies. If you're using pip, then the following will work in Linux:
-```
-cd RootNav-2.0
-pip install -r requirements.txt
-```
-Library support in other Operating Systems is more complex, and we recommend using [Anaconda](https://www.anaconda.com/). You may find Anaconda is also simplest in Linux as well. First install anaconda, then create a new environment using the included yml dependencies file.
-```
-conda env create -f environment.yml
-conda activate rootnav2
-```
-This will download and set up all the required libraries, providing you with a Python 3.6 installation. For those with access to Python 2.6 only, you will find a compatible version in the [py2 branch](https://github.com/robail-yasrab/RootNav-2.0/tree/py2) .
-
-Note: If you have `Segmentation fault:11` errors on a Mac computer, this is likely caused by an issue with the opencv conda installation. We are working on removing the offending function, you will find a fix in the [dev branch](https://github.com/robail-yasrab/RootNav-2.0/tree/dev) 
-
-## Using the tool
-The majority of users will want to run RootNav 2.0 on new images, in which case all the code you need is in the `inference` folder.
-
-### Inference
-Running the tool using pre-trained models may be done within the inference folder. Our publication releases three trained models on three datasets:
-* Wheat grown on blue paper
-* Rapeseed grown on blue paper
-* Arabidopsis grown on gel plates
-
-The trained models are not included in the repository, instead they are downloaded automatically the first time they are required. You can list the currently available models with:
-```
-cd inference
-python rootnav.py --list
-```
-Currently, the models available are `wheat_bluepaper`, `osr_bluepaper` and `arabidopsis_plate`. To run RootNav 2.0 on a directory of images, use the following command:
-```
-python rootnav.py --model wheat_bluepaper input_directory output_directory
-```
-RootNav will read any images within specified input directory, and output images and RSML to the output directory.
-
-#### Analysing Root Systems
-RootNav 2.0 [[1]](#1) doesn't measure root systems itself, it outputs architectures to RSML files, which may be analysed using a suitable tool. We have adapted the original viewer to perform this function, which you can find on github [[RootNav Viewer](https://github.com/robail-yasrab/RootNav-Viewer-2.0)]. The benefit of separating the extraction of root systems and measurement is that additional measurements may be taken at a later date without requiring re-analysis of the original images. This makes analysing and re-analysing many root systems very straightforward. The viewer can also be extended using plugin code to capture new measurements if desired, however most common phenotypes are already built into the tool.
-
-### Training
-Training code may be found in the training folder. Instructions on training models are given below. If you would like to collaborate on the development of new models for RootNav 2.0, please contact us.
-
-
-### Dataset Directory Format
-Please follow the below given directory formate for the training process. For dataset preparation (RSML to Annotations), please refer to our [RSML_to_Annotations](https://github.com/robail-yasrab/RSML-to-Image.git) script to generate Colored GT. To generate final GT, use Colorder GT and [Final GT](https://github.com/robail-yasrab/RGB_GT_Encoding) script. You can also calculate dataset classes weights using [weighted_loss](https://github.com/robail-yasrab/dataset_weights) script. 
-
-```
-- Roots
-  -- train  (training dataset images)
-  -- trainannot (RGB ground truth images)
-  -- val (validation dataset images)
-  -- valannot (RGB validation ground truth images)
-  -- RSML (RSML annotation)
-```  
-  
-### Usage
-**Setup config file**
-```yaml
-# Model Configuration
-model:
-    arch: <name> [options: 'Hourglass, Nested_HG:<value>
-
-# Data Configuration
-data:
-    dataset: <name> [options: 'wheat_roots', OSR_roots] 
-    train_split: <split_to_train_on>
-    val_split: <spit_to_validate_on>
-    img_rows: 512
-    img_cols: 1024
-    path: <path/to/dataset>
-
-
-# Training Configuration
-training:
-    n_workers: 64
-    train_iters: 35000
-    batch_size: 16
-    val_interval: 500
-    print_interval: 25
-    loss:
-        name: <loss_type> [options: 'cross_entropy, bootstrapped_cross_entropy, multi_scale_crossentropy']
-        <loss_keyarg1>:<value>
-
-    # Optmizer Configuration
-    optimizer:
-        name: <optimizer_name> [options: 'sgd, adam, adamax, asgd, adadelta, adagrad, rmsprop']
-        lr: 1.0e-3
-        weight_decay: 0.00005
-        momentum: 0
-        
-    # Augmentations Configuration
-    augmentations:
-        rotate: d                                    #[rotate -d to d degrees]
-        hflip: p                                     #[flip horizontally with chance p]
-
-
-    # LR Schedule Configuration
-    lr_schedule:
-        name: <schedule_type> [options: 'constant_lr, poly_lr, multi_step, cosine_annealing, exp_lr']
-        <scheduler_keyarg1>:<value>
-
-    # Transfer Leaning ... path to pre-trained model  
-    # Resume from checkpoint  
-    resume: <path_to_checkpoint>
-```
-**Model Training:**
-
-```
-python train.py [-h] [--config [CONFIG]] 
-
---config                Configuration file to use
-
-# example: python train.py --config ./configs/rootnav2_Nested_HG.yml 
-```
-
-## Contact
-Publication details will appear here in due course. For enquiries please contact [michael.pound@nottingham.ac.uk](mailto:michael.pound@nottingham.ac.uk).
-
-
-## References
-<a id="1">[1]</a> 
-Yasrab, R., Atkinson, J. A., Wells, D. M., French, A. P., Pridmore, T. P., & Pound, M. P. (2019), 
-RootNav 2.0: Deep learning for automatic navigation of complex plant root architectures, 
-GigaScience, 8(11), giz123.
+# RootNav 2.0
+This is the RootNav 2.0 Code repository. This README and the repository code are being improved daily as we prepare for publication, please check back for new features and documentation soon!
+
+### 15th June 2020 - Improvements coming to training code
+* We are now working on some improvements to the training code, which had a few bits of python 2 and uneeded dependencies in etc. We'll also be doing a lot of code refactoring to make it easier to work with and edit for your needs. Once done we'll release this code, but in the meantime the most recent updates will be in the [training](https://github.com/robail-yasrab/RootNav-2.0/tree/training) branch.
+
+Full updates may be found in the [change log](CHANGELOG.md).
+
+### Upcoming Features
+* Extended documentation to make clear how the tool is used
+
+### Longer term features
+* Additional trained models. If you have datasets you'd like to see work with the tool and aren't covered by our examples, please get in touch and we can collaborate!
+
+## Installing RootNav 2.0 
+You will first need to download the code, either as a zip above, or by cloning the git repository (recommended):
+```
+git clone https://github.com/robail-yasrab/RootNav-2.0.git
+```
+Next, install the required dependencies. If you're using pip, then the following will work in Linux:
+```
+cd RootNav-2.0
+pip install -r requirements.txt
+```
+Library support in other Operating Systems is more complex, and we recommend using [Anaconda](https://www.anaconda.com/). You may find Anaconda is also simplest in Linux as well. First install anaconda, then create a new environment using the included yml dependencies file.
+```
+conda env create -f environment.yml
+conda activate rootnav2
+```
+This will download and set up all the required libraries, providing you with a Python 3.6 installation. For those with access to Python 2.6 only, you will find a compatible version in the [py2 branch](https://github.com/robail-yasrab/RootNav-2.0/tree/py2) .
+
+Note: If you have `Segmentation fault:11` errors on a Mac computer, this is likely caused by an issue with the opencv conda installation. We are working on removing the offending function, you will find a fix in the [dev branch](https://github.com/robail-yasrab/RootNav-2.0/tree/dev) 
+
+## Using the tool
+The majority of users will want to run RootNav 2.0 on new images, in which case all the code you need is in the `inference` folder.
+
+### Inference
+Running the tool using pre-trained models may be done within the inference folder. Our publication releases three trained models on three datasets:
+* Wheat grown on blue paper
+* Rapeseed grown on blue paper
+* Arabidopsis grown on gel plates
+
+The trained models are not included in the repository, instead they are downloaded automatically the first time they are required. You can list the currently available models with:
+```
+cd inference
+python rootnav.py --list
+```
+Currently, the models available are `wheat_bluepaper`, `osr_bluepaper` and `arabidopsis_plate`. To run RootNav 2.0 on a directory of images, use the following command:
+```
+python rootnav.py --model wheat_bluepaper input_directory output_directory
+```
+RootNav will read any images within specified input directory, and output images and RSML to the output directory.
+
+#### Analysing Root Systems
+RootNav 2.0 [[1]](#1) doesn't measure root systems itself, it outputs architectures to RSML files, which may be analysed using a suitable tool. We have adapted the original viewer to perform this function, which you can find on github [[RootNav Viewer](https://github.com/robail-yasrab/RootNav-Viewer-2.0)]. The benefit of separating the extraction of root systems and measurement is that additional measurements may be taken at a later date without requiring re-analysis of the original images. This makes analysing and re-analysing many root systems very straightforward. The viewer can also be extended using plugin code to capture new measurements if desired, however most common phenotypes are already built into the tool.
+
+### Training
+Training code may be found in the training folder. Instructions on training models are given below. If you would like to collaborate on the development of new models for RootNav 2.0, please contact us.
+
+
+### Dataset Directory Format
+Please follow the below given directory formate for the training process. For dataset preparation (RSML to Annotations), please refer to our [RSML_to_Annotations](https://github.com/robail-yasrab/RSML-to-Image.git) script to generate Colored GT. To generate final GT, use Colorder GT and [Final GT](https://github.com/robail-yasrab/RGB_GT_Encoding) script. You can also calculate dataset classes weights using [weighted_loss](https://github.com/robail-yasrab/dataset_weights) script. 
+
+```
+- Roots
+  -- train  (training dataset images)
+  -- trainannot (RGB ground truth images)
+  -- val (validation dataset images)
+  -- valannot (RGB validation ground truth images)
+  -- RSML (RSML annotation)
+```  
+  
+### Usage
+**Setup config file**
+```yaml
+# Model Configuration
+model:
+    arch: <name> [options: 'Hourglass, Nested_HG:<value>
+
+# Data Configuration
+data:
+    dataset: <name> [options: 'wheat_roots', OSR_roots] 
+    train_split: <split_to_train_on>
+    val_split: <spit_to_validate_on>
+    img_rows: 512
+    img_cols: 1024
+    path: <path/to/dataset>
+
+
+# Training Configuration
+training:
+    n_workers: 64
+    train_iters: 35000
+    batch_size: 16
+    val_interval: 500
+    print_interval: 25
+    loss:
+        name: <loss_type> [options: 'cross_entropy, bootstrapped_cross_entropy, multi_scale_crossentropy']
+        <loss_keyarg1>:<value>
+
+    # Optmizer Configuration
+    optimizer:
+        name: <optimizer_name> [options: 'sgd, adam, adamax, asgd, adadelta, adagrad, rmsprop']
+        lr: 1.0e-3
+        weight_decay: 0.00005
+        momentum: 0
+        
+    # Augmentations Configuration
+    augmentations:
+        rotate: d                                    #[rotate -d to d degrees]
+        hflip: p                                     #[flip horizontally with chance p]
+
+
+    # LR Schedule Configuration
+    lr_schedule:
+        name: <schedule_type> [options: 'constant_lr, poly_lr, multi_step, cosine_annealing, exp_lr']
+        <scheduler_keyarg1>:<value>
+
+    # Transfer Leaning ... path to pre-trained model  
+    # Resume from checkpoint  
+    resume: <path_to_checkpoint>
+```
+**Model Training:**
+
+```
+python train.py [-h] [--config [CONFIG]] 
+
+--config                Configuration file to use
+
+# example: python train.py --config ./configs/rootnav2_Nested_HG.yml 
+```
+
+## Contact
+Publication details will appear here in due course. For enquiries please contact [michael.pound@nottingham.ac.uk](mailto:michael.pound@nottingham.ac.uk).
+
+
+## References
+<a id="1">[1]</a> 
+Yasrab, R., Atkinson, J. A., Wells, D. M., French, A. P., Pridmore, T. P., & Pound, M. P. (2019), 
+RootNav 2.0: Deep learning for automatic navigation of complex plant root architectures, 
+GigaScience, 8(11), giz123.